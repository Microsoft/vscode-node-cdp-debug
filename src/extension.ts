/*---------------------------------------------------------
 * Copyright (C) Microsoft Corporation. All rights reserved.
 *--------------------------------------------------------*/

import * as vscode from 'vscode';
import * as Core from 'vscode-chrome-debug-core';

export function activate(context: vscode.ExtensionContext) {
    context.subscriptions.push(vscode.commands.registerCommand('extension.node-debug2.toggleSkippingFile', toggleSkippingFile));
    context.subscriptions.push(vscode.debug.registerDebugConfigurationProvider('extensionHost', new ExtensionHostDebugConfigurationProvider()));
}

export function deactivate() {
}

function toggleSkippingFile(path: string | number): void {
    if (!path) {
        const activeEditor = vscode.window.activeTextEditor;
        path = activeEditor && activeEditor.document.fileName;
    }

    if (path && vscode.debug.activeDebugSession) {
        const args: Core.IToggleSkipFileStatusArgs = typeof path === 'string' ? { path } : { sourceReference: path };
        vscode.debug.activeDebugSession.customRequest('toggleSkipFileStatus', args);
    }
}

class ExtensionHostDebugConfigurationProvider implements vscode.DebugConfigurationProvider {
<<<<<<< HEAD
    resolveDebugConfiguration(folder: vscode.WorkspaceFolder | undefined, debugConfiguration: vscode.DebugConfiguration): vscode.ProviderResult<vscode.DebugConfiguration> {
        const useV3 = getWithoutDefault('debug.extensionHost.useV3') ?? getWithoutDefault('debug.javascript.usePreview') ?? isInsiders();
=======
    resolveDebugConfiguration(_folder: vscode.WorkspaceFolder | undefined, debugConfiguration: vscode.DebugConfiguration): vscode.ProviderResult<vscode.DebugConfiguration> {
        const useV3 = getWithoutDefault('debug.extensionHost.useV3') ?? getWithoutDefault('debug.javascript.usePreview') ?? true;
>>>>>>> bb1b22bb

        if (useV3) {
            folder = folder || (vscode.workspace.workspaceFolders ? vscode.workspace.workspaceFolders[0] : undefined);
            debugConfiguration['__workspaceFolder'] = folder?.uri.fsPath;
            debugConfiguration.type = 'pwa-extensionHost';
        }

        return debugConfiguration;
    }
}

function getWithoutDefault<T>(setting: string): T | undefined {
    const info = vscode.workspace.getConfiguration().inspect<T>(setting);
    return info?.workspaceValue ?? info?.globalValue;
}<|MERGE_RESOLUTION|>--- conflicted
+++ resolved
@@ -26,13 +26,8 @@
 }
 
 class ExtensionHostDebugConfigurationProvider implements vscode.DebugConfigurationProvider {
-<<<<<<< HEAD
-    resolveDebugConfiguration(folder: vscode.WorkspaceFolder | undefined, debugConfiguration: vscode.DebugConfiguration): vscode.ProviderResult<vscode.DebugConfiguration> {
-        const useV3 = getWithoutDefault('debug.extensionHost.useV3') ?? getWithoutDefault('debug.javascript.usePreview') ?? isInsiders();
-=======
     resolveDebugConfiguration(_folder: vscode.WorkspaceFolder | undefined, debugConfiguration: vscode.DebugConfiguration): vscode.ProviderResult<vscode.DebugConfiguration> {
         const useV3 = getWithoutDefault('debug.extensionHost.useV3') ?? getWithoutDefault('debug.javascript.usePreview') ?? true;
->>>>>>> bb1b22bb
 
         if (useV3) {
             folder = folder || (vscode.workspace.workspaceFolders ? vscode.workspace.workspaceFolders[0] : undefined);
